module Chart exposing
  ( chart

  , Element, bars, series, seriesMap, barsMap
  , Property, bar, scatter, interpolated
  , barMaybe, scatterMaybe, interpolatedMaybe
  , stacked, named, variation, amongst

  , xAxis, yAxis, xTicks, yTicks, xLabels, yLabels, grid
  , binLabels, barLabels, dotLabels, productLabel

  , xLabel, yLabel, xTick, yTick
  , generate, floats, ints, times
  , label, labelAt, legendsAt

  , tooltip, line, rect, none

  , svg, svgAt, html, htmlAt

  , each, eachBin, eachStack, eachBar, eachDot, eachProduct, eachCustom
  , withPlane, withBins, withStacks, withBars, withDots, withProducts

  , binned
  )


{-| Alpha version!

**Documentation of type signatures are great, but for a visual catalog of
examples, please check out [elm-charts.org](https://www.elm-charts.org/documentation).**

The configuration of this charting library mirrors the pattern of HTML elements
and attributes. It looks something like this:

    import Html exposing (Html)
    import Chart as C
    import Chart.Attributes as CA

    view : Html msg
    view =
      C.chart
        [ CA.width 300
        , CA.height 300
        ]
        [ C.grid []
        , C.xLabels []
        , C.yLabels []
        , C.bars []
            [ C.bar .income [ CA.color "red" ]
            , C.bar .spending [ CA.opacity 0.8 ]
            ]
            data
        ]

All the elements, like `chart`, `grid`, `xLabels`, `yLabels`, `bars` and `bar` in the example
above, are defined in this module. All the attributes, like `width`, `height`, `color`, and `opacity`,
are defined in `Chart.Attributes`. Attributes and other functions related to events are located in
the `Chart.Events` module. Lastly, `Chart.Svg` holds charting primitives in case you have very special
needs.

NOTE: Some of the more advanced elements utilize helper functions in `Chart.Events`
too. If that is the case, I will make a note in the comment of the element.

In the following examples, I will assume the imports:

    import Html as H exposing (Html)
    import Html.Attributes as HA
    import Html.Events as HE
    import Svg as S
    import Svg.Attributes as SA
    import Svg.Events as SE
    import Chart as C
    import Chart.Attributes as CA
    import Chart.Events as CE


<<<<<<< HEAD
## Visual examples and documentation

For additional examples and documentation of features, please check out [elm-charts.org](https://www.elm-charts.org/documentation).


=======
>>>>>>> c9c0c417
# The frame
@docs chart
@docs Element

# Chart elements

## Bar charts
@docs bars, barsMap, bar, barMaybe

## Scatter and line charts
@docs series, seriesMap, scatter, scatterMaybe, interpolated, interpolatedMaybe

## Stacking, naming, and variation
@docs Property, stacked, named, variation, amongst

# Navigation elements

## Axis lines
@docs xAxis, yAxis

## Axis ticks
@docs xTicks, yTicks

## Axis labels
@docs xLabels, yLabels

## Grid
@docs grid

## Custom Axis labels and ticks
@docs xLabel, yLabel, xTick, yTick
@docs generate, floats, ints, times

## Data labels
@docs binLabels, barLabels, dotLabels, productLabel

## General labels
@docs label, labelAt

## Legends
@docs legendsAt

## Other navigation helpers
@docs tooltip, line, rect

# Arbitrary elements
@docs svgAt, htmlAt, svg, html, none

# Advanced elements

## For each item, do..
@docs eachBin, eachStack, eachBar, eachDot, eachProduct, each, eachCustom

## With all item, do..
@docs withBins, withStacks, withBars, withDots, withProducts

## Using the plane, do..
@docs withPlane

# Data helper
@docs binned

-}


import Internal.Coordinates as C
import Svg as S
import Svg.Attributes as SA
import Svg.Events as SE
import Html as H
import Html.Attributes as HA
import Intervals as I
import Internal.Property as P
import Time
import Dict exposing (Dict)
import Internal.Item as Item
import Internal.Produce as Produce
import Internal.Legend as Legend
import Internal.Group as Group
import Internal.Helpers as Helpers
import Internal.Svg as IS
import Internal.Events as IE
import Chart.Svg as CS
import Chart.Attributes as CA exposing (Attribute)
import Chart.Events as CE


{-| -}
type alias Container data msg =
  { width : Float
  , height : Float
  , margin : { top : Float, bottom : Float, left : Float, right : Float }
  , padding : { top : Float, bottom : Float, left : Float, right : Float }
  , responsive : Bool
  , range : List (Attribute C.Axis)
  , domain : List (Attribute C.Axis)
  , events : List (CE.Event data msg)
  , htmlAttrs : List (H.Attribute msg)
  , attrs : List (S.Attribute msg)
  }


{-| This is the root element of your chart. All your chart elements must be contained in
a `chart` element. The below example illustrates what configurations are available for
the `chart` element.

    view : Html msg
    view =
      C.chart
        [ CA.width 300    -- Sets width of chart
        , CA.height 500   -- Sets height of chart
        , CA.static       -- Don't scale with parent container

        , CA.margin { top = 10, bottom = 20, left = 20, right = 20 }
                          -- Add space around your chart.
                          -- Useful if you have labels which extend
                          -- outside the main chart area.

        , CA.padding { top = 10, bottom = 10, left = 10, right = 10 }
                          -- Expand your domain / range by a set
                          -- amount of SVG units.
                          -- Useful if you have e.g. scatter dots
                          -- which extend beyond your main chart area,
                          -- and you'd like them to be within.

        -- Control the range and domain of your chart.
        -- Your range and domain is by default set to the limits of
        -- your data, but you can change them like this:
        , CA.range
            [ CA.lowest -5 CA.orLower
                -- Makes sure that your x-axis begins at -5 or lower, no matter
                -- what your data is like.
            , CA.highest 10 CA.orHigher
                -- Makes sure that your x-axis ends at 10 or higher, no matter
                -- what your data is like.
            ]
        , CA.domain
            [ CA.lowest 0 CA.exactly ]
                -- Makes sure that your y-axis begins at exactly 0, no matter
                -- what your data is like.

        -- Add event triggers to your chart. Learn more about these in
        -- the `Chart.Events` module.
        , CE.onMouseMove OnHovering (CE.getNearest C.bar)
        , CE.onMouseLeave (OnHovering [])

        -- Add arbitrary HTML and SVG attributes to your chart.
        , CA.htmlAttrs [ HA.style "background" "beige" ]
        , CA.attrs [ SA.id "my-chart" ]
        ]
        [ C.grid []
        , C.xLabels []
        , C.yLabels []
        , ..
        ]

-}
chart : List (Attribute (Container data msg)) -> List (Element data msg) -> H.Html msg
chart edits unindexedElements =
  let config =
        Helpers.apply edits
          { width = 300
          , height = 300
          , margin = { top = 0, bottom = 0, left = 0, right = 0 }
          , padding = { top = 0, bottom = 0, left = 0, right = 0 }
          , responsive = True
          , range = []
          , domain = []
          , events = []
          , attrs = [ SA.style "overflow: visible;" ]
          , htmlAttrs = []
          }

      elements =
        let toIndexedEl el ( acc, index ) =
              case el of
                Indexed toElAndIndex ->
                  let ( newEl, newIndex ) = toElAndIndex index in
                  ( acc ++ [ newEl ], newIndex )

                _ ->
                  ( acc ++ [ el ], index )
        in
        List.foldl toIndexedEl ( [], 0 ) unindexedElements
          |> Tuple.first

      plane =
        definePlane config elements

      items =
        getItems plane elements

      legends_ =
        getLegends elements

      tickValues =
        getTickValues plane items elements

      ( beforeEls, chartEls, afterEls ) =
        viewElements config plane tickValues items legends_ elements

      toEvent (IE.Event event_) =
        let (IE.Decoder decoder) = event_.decoder in
        IS.Event event_.name (decoder items)
  in
  IS.container plane
    { attrs = config.attrs
    , htmlAttrs = config.htmlAttrs
    , responsive = config.responsive
    , events = List.map toEvent config.events
    }
    beforeEls
    chartEls
    afterEls



-- ELEMENTS


{-| The representation of a chart element.

-}
type Element data msg
  = Indexed (Int -> ( Element data msg, Int ))
  | SeriesElement
      (List C.Position)
      (List (Item.Product CE.Any (Maybe Float) data))
      (List Legend.Legend)
      (C.Plane -> S.Svg msg)
  | BarsElement
      (List C.Position)
      (List (Item.Product CE.Any (Maybe Float) data))
      (List Legend.Legend)
      (C.Plane -> TickValues -> TickValues)
      (C.Plane -> S.Svg msg)
  | AxisElement
      (C.Plane -> TickValues -> TickValues)
      (C.Plane -> S.Svg msg)
  | TicksElement
      (C.Plane -> TickValues -> TickValues)
      (C.Plane -> S.Svg msg)
  | TickElement
      (C.Plane -> Tick)
      (C.Plane -> Tick -> TickValues -> TickValues)
      (C.Plane -> Tick -> S.Svg msg)
  | LabelsElement
      (C.Plane -> Labels)
      (C.Plane -> Labels -> TickValues -> TickValues)
      (C.Plane -> Labels -> S.Svg msg)
  | LabelElement
      (C.Plane -> Label)
      (C.Plane -> Label -> TickValues -> TickValues)
      (C.Plane -> Label -> S.Svg msg)
  | GridElement
      (C.Plane -> TickValues -> S.Svg msg)
  | SubElements
      (C.Plane -> List (Item.Product CE.Any (Maybe Float) data) -> List (Element data msg))
  | ListOfElements
      (List (Element data msg))
  | SvgElement
      (C.Plane -> S.Svg msg)
  | HtmlElement
      (C.Plane -> List Legend.Legend -> H.Html msg)


definePlane : Container data msg -> List (Element data msg) -> C.Plane
definePlane config elements =
  let collectLimits el acc =
        case el of
          Indexed _ -> acc
          SeriesElement lims _ _ _ -> acc ++ lims
          BarsElement lims _ _ _ _ -> acc ++ lims
          AxisElement _ _ -> acc
          TicksElement _ _ -> acc
          TickElement _ _ _ -> acc
          LabelsElement _ _ _ -> acc
          LabelElement _ _ _ -> acc
          GridElement _ -> acc
          SubElements _ -> acc
          ListOfElements subs -> List.foldl collectLimits acc subs
          SvgElement _ -> acc
          HtmlElement _ -> acc

      limits_ =
        List.foldl collectLimits [] elements
          |> C.foldPosition identity
          |> \pos -> { x = toLimit pos.x1 pos.x2, y = toLimit pos.y1 pos.y2 }
          |> \{ x, y } -> { x = fixSingles x, y = fixSingles y }

      toLimit min max =
        { min = min, max = max, dataMin = min, dataMax = max }

      fixSingles bs =
        if bs.min == bs.max then { bs | max = bs.min + 10 } else bs

      calcRange =
        case config.range of
          [] -> limits_.x
          some -> List.foldl (\f b -> f b) limits_.x some

      calcDomain =
        case config.domain of
          [] -> CA.lowest 0 CA.orLower limits_.y
          some -> List.foldl (\f b -> f b) limits_.y some

      unpadded =
        { width = max 1 (config.width - config.padding.left - config.padding.right)
        , height = max 1 (config.height - config.padding.bottom - config.padding.top)
        , margin = config.margin
        , x = calcRange
        , y = calcDomain
        }

      scalePadX =
        C.scaleCartesianX unpadded

      scalePadY =
        C.scaleCartesianY unpadded

      xMin = calcRange.min - scalePadX config.padding.left
      xMax = calcRange.max + scalePadX config.padding.right

      yMin = calcDomain.min - scalePadY config.padding.bottom
      yMax = calcDomain.max + scalePadY config.padding.top
  in
  { width = config.width
  , height = config.height
  , margin = config.margin
  , x =
      { calcRange
      | min = min xMin xMax
      , max = max xMin xMax
      }
  , y =
      { calcDomain
      | min = min yMin yMax
      , max = max yMin yMax
      }
  }


getItems : C.Plane -> List (Element data msg) -> List (Item.Product CE.Any (Maybe Float) data)
getItems plane elements =
  let toItems el acc =
        case el of
          Indexed _ -> acc
          SeriesElement _ items _ _ -> acc ++ items
          BarsElement _ items _ _ _ -> acc ++ items
          AxisElement func _ -> acc
          TicksElement _ _ -> acc
          TickElement _ _ _ -> acc
          LabelsElement _ _ _ -> acc
          LabelElement _ _ _ -> acc
          GridElement _ -> acc
          SubElements _ -> acc -- TODO add phantom type to only allow decorative els in this
          ListOfElements subs -> List.foldl toItems acc subs
          SvgElement _ -> acc
          HtmlElement _ -> acc
  in
  List.foldl toItems [] elements


getLegends : List (Element data msg) -> List Legend.Legend
getLegends elements =
  let toLegends el acc =
        case el of
          Indexed _ -> acc
          SeriesElement _ _ legends_ _ -> acc ++ legends_
          BarsElement _ _ legends_ _ _ -> acc ++ legends_
          AxisElement _ _ -> acc
          TicksElement _ _ -> acc
          TickElement _ _ _ -> acc
          LabelsElement _ _ _ -> acc
          LabelElement _ _ _ -> acc
          GridElement _ -> acc
          SubElements _ -> acc
          ListOfElements subs -> List.foldl toLegends acc subs
          SvgElement _ -> acc
          HtmlElement _ -> acc
  in
  List.foldl toLegends [] elements



{-| -}
type alias TickValues =
  { xAxis : List Float
  , yAxis : List Float
  , xs : List Float
  , ys : List Float
  }


getTickValues : C.Plane -> List (Item.Product CE.Any (Maybe Float) data) -> List (Element data msg) -> TickValues
getTickValues plane items elements =
  let toValues el acc =
        case el of
          Indexed _ -> acc
          SeriesElement _ _ _ _     -> acc
          BarsElement _ _ _ func _  -> func plane acc
          AxisElement func _        -> func plane acc
          TicksElement func _       -> func plane acc
          TickElement toC func _    -> func plane (toC plane) acc
          LabelsElement toC func _  -> func plane (toC plane) acc
          LabelElement toC func _   -> func plane (toC plane) acc
          SubElements func          -> List.foldl toValues acc (func plane items)
          GridElement _             -> acc
          ListOfElements subs       -> List.foldl toValues acc subs
          SvgElement _              -> acc
          HtmlElement _             -> acc
  in
  List.foldl toValues (TickValues [] [] [] []) elements


viewElements : Container data msg -> C.Plane -> TickValues -> List (Item.Product CE.Any (Maybe Float) data) -> List Legend.Legend -> List (Element data msg) -> ( List (H.Html msg), List (S.Svg msg), List (H.Html msg) )
viewElements config plane tickValues allItems allLegends elements =
  let viewOne el ( before, chart_, after ) =
        case el of
          Indexed _                 -> ( before,chart_, after )
          SeriesElement _ _ _ view  -> ( before, view plane :: chart_, after )
          BarsElement _ _ _ _ view  -> ( before, view plane :: chart_, after )
          AxisElement _ view        -> ( before, view plane :: chart_, after )
          TicksElement _ view       -> ( before, view plane :: chart_, after )
          TickElement toC _ view    -> ( before, view plane (toC plane) :: chart_, after )
          LabelsElement toC _ view  -> ( before, view plane (toC plane) :: chart_, after )
          LabelElement toC _ view   -> ( before, view plane (toC plane) :: chart_, after )
          GridElement view          -> ( before, view plane tickValues :: chart_, after )
          SubElements func          -> List.foldr viewOne ( before, chart_, after ) (func plane allItems)
          ListOfElements els        -> List.foldr viewOne ( before, chart_, after ) els
          SvgElement view           -> ( before, view plane :: chart_, after )
          HtmlElement view          ->
            ( if List.length chart_ > 0 then view plane allLegends :: before else before
            , chart_
            , if List.length chart_ > 0 then after else view plane allLegends :: after
            )
  in
  List.foldr viewOne ([], [], []) elements



 -- TOOLTIP


type alias Tooltip =
  { direction : Maybe IS.Direction
  , focal : Maybe (C.Position -> C.Position)
  , height : Float
  , width : Float
  , offset : Float
  , arrow : Bool
  , border : String
  , background : String
  }


{-| Add a tooltip for a specific item.

    C.chart
      [ CE.onMouseMove OnHover (CE.getNearest CE.product) ]
      [ C.series .year
          [ C.scatter .income [] ]
          [ { year = 2000, income = 40000 }
          , { year = 2010, income = 56000 }
          , { year = 2020, income = 62000 }
          ]

      , C.each model.hovering <| \plane product ->
          [ C.tooltip product [] [] [] ]
      ]

Customizations:

    C.tooltip item
      [ -- Change direction
        CA.onTop          -- Always place tooltip on top of the item
      , CA.onBottom       -- Always place tooltip below of the item
      , CA.onRight        -- Always place tooltip on the right of the item
      , CA.onLeft         -- Always place tooltip on the left of the item
      , CA.onLeftOrRight  -- Place tooltip on the left or right of the item,
                          -- depending on which side has more space available
      , CA.onTopOrBottom  -- Place tooltip on the top or bottom of the item,
                          -- depending on which side has more space available

        -- Change focal point (where on the item the tooltip is achored)
      , CA.top
      , CA.bottom
      , CA.left
      , CA.right
      , CA.center
      , CA.topLeft
      , CA.topRight
      , CA.topCenter
      , CA.bottomLeft
      , CA.bottomRight
      , CA.bottomCenter
      , CA.leftCenter
      , CA.rightCenter

      , CA.offset 20  -- Change offset between focal point and tooltip
      , CA.noArrow    -- Remove little box arrow
      , CA.border "blue"  -- Change border color
      , CA.background     -- Change background color
      ]
      [] -- Add any HTML attributes
      [] -- Add any HTML children (Will be filled with default tooltip if left empty)


-}
tooltip : Item.Item a -> List (Attribute Tooltip) -> List (H.Attribute Never) -> List (H.Html Never) -> Element data msg
tooltip i edits attrs_ content =
  html <| \p ->
    let pos = Item.getLimits i
        content_ = if content == [] then Item.toHtml i else content
    in
    if IS.isWithinPlane p pos.x1 pos.y2 -- TODO
    then CS.tooltip p (Item.getPosition p i) edits attrs_ content_
    else H.text ""



-- AXIS


{-| -}
type alias Axis =
  { limits : List (Attribute C.Axis)
  , pinned : C.Axis -> Float
  , arrow : Bool
  , color : String
  , width : Float
  }


{-| Add an x-axis line to your chart. The example below illustrates
the styling options:

    C.chart []
      [ C.xAxis
          [ CA.color "red"  -- Change color of line
          , CA.width 2      -- Change width of line
          , CA.noArrow      -- Remove arrow from line
          , CA.pinned .max  -- Change what y position the axis is set at
                            -- .max is at the very top
                            -- .min is at the very bottom
                            -- CA.zero is the closest you can go to zero
                            -- (always 3) is at y = 3.

          , CA.limits
              [ CA.lowest 2 CA.exactly
              , CA.highest 8 CA.exactly
              ]
              -- Change from where to where you line goes.
              -- The example will make a line where x1 = 2 to x2 = 8
          ]
      ]

-}
xAxis : List (Attribute Axis) -> Element item msg
xAxis edits =
  let config =
        Helpers.apply edits
          { limits = []
          , pinned = CA.zero
          , color = ""
          , arrow = True
          , width = 1
          }

      addTickValues p ts =
        { ts | yAxis = config.pinned p.y :: ts.yAxis }
  in
  AxisElement addTickValues <| \p ->
    let xLimit = List.foldl (\f x -> f x) p.x config.limits in
    S.g
      [ SA.class "elm-charts__x-axis" ]
      [ CS.line p
          [ CA.color config.color
          , CA.width config.width
          , CA.y1 (config.pinned p.y)
          , CA.x1 (max p.x.min xLimit.min)
          , CA.x2 (min p.x.max xLimit.max)
          ]
      , if config.arrow then
          CS.arrow p
            [ CA.color config.color ]
            { x = xLimit.max
            , y = config.pinned p.y
            }
        else
          S.text ""
      ]


{-| Add an y-axis line to your chart. The styling options are the same
as for `xAxis`.
-}
yAxis : List (Attribute Axis) -> Element item msg
yAxis edits =
  let config =
        Helpers.apply edits
          { limits = []
          , pinned = CA.zero
          , color = ""
          , arrow = True
          , width = 1
          }

      addTickValues p ts =
        { ts | xAxis = config.pinned p.x :: ts.xAxis }
  in
  AxisElement addTickValues <| \p ->
    let yLimit = List.foldl (\f y -> f y) p.y config.limits in
    S.g
      [ SA.class "elm-charts__y-axis" ]
      [ CS.line p
          [ CA.color config.color
          , CA.width config.width
          , CA.x1 (config.pinned p.x)
          , CA.y1 (max p.y.min yLimit.min)
          , CA.y2 (min p.y.max yLimit.max)
          ]
      , if config.arrow then
          CS.arrow p [ CA.color config.color, CA.rotate -90 ]
            { x = config.pinned p.x
            , y = yLimit.max
            }
        else
          S.text ""
      ]


type alias Ticks =
  { color : String
  , height : Float
  , width : Float
  , pinned : C.Axis -> Float
  , limits : List (Attribute C.Axis)
  , amount : Int
  , flip : Bool
  , grid : Bool
  , generate : IS.TickType
  }


{-| Produce a set of ticks at "nice" numbers on the x-axis of your chart.
The example below illustrates the configuration:

    C.chart []
      [ C.xTicks
          [ CA.color "red" -- Change color
          , CA.height 8    -- Change height
          , CA.width 2     -- Change width
          , CA.amount 15   -- Change amount of ticks
          , CA.flip        -- Flip to opposite direction
          , CA.noGrid      -- By default a grid line is added
                           -- for each tick. This removes them.

          , CA.ints            -- Add ticks at "nice" ints
          , CA.times Time.utc  -- Add ticks at "nice" times

          , CA.pinned .max  -- Change what y position the ticks are set at
                            -- .max is at the very top
                            -- .min is at the very bottom
                            -- CA.zero is the closest you can go to zero
                            -- (always 3) is at y = 3.
          , CA.limits
              [ CA.lowest 2 CA.exactly
              , CA.highest 8 CA.exactly
              ]
              -- Change the upper and lower limit of your tick range.
              -- The example will add ticks between x = 2 and 8.
          ]
      ]
-}
xTicks : List (Attribute Ticks) -> Element item msg
xTicks edits =
  let config =
        Helpers.apply edits
          { color = ""
          , limits = []
          , pinned = CA.zero
          , amount = 5
          , generate = IS.Floats
          , height = 5
          , flip = False
          , grid = True
          , width = 1
          }

      toTicks p =
        List.foldl (\f x -> f x) p.x config.limits
          |> generateValues config.amount config.generate Nothing
          |> List.map .value

      addTickValues p ts =
        if not config.grid then ts else
        { ts | xs = ts.xs ++ toTicks p }
  in
  TicksElement addTickValues <| \p ->
    let toTick x =
          CS.xTick p
            [ CA.color config.color
            , CA.length (if config.flip then -config.height else config.height)
            , CA.width config.width
            ]
            { x = x
            , y = config.pinned p.y
            }
    in
    S.g [ SA.class "elm-charts__x-ticks" ] <| List.map toTick (toTicks p)


{-| Produce a set of ticks at "nice" numbers on the y-axis of your chart.
The styling options are the same as for `xTicks`.
-}
yTicks : List (Attribute Ticks) -> Element item msg
yTicks edits =
  let config =
        Helpers.apply edits
          { color = ""
          , limits = []
          , pinned = CA.zero
          , amount = 5
          , generate = IS.Floats
          , height = 5
          , flip = False
          , grid = True
          , width = 1
          }

      toTicks p =
        List.foldl (\f y -> f y) p.y config.limits
          |> generateValues config.amount config.generate Nothing
          |> List.map .value

      addTickValues p ts =
        { ts | ys = ts.ys ++ toTicks p }
  in
  TicksElement addTickValues <| \p ->
    let toTick y =
          CS.yTick p
            [ CA.color config.color
            , CA.length (if config.flip then -config.height else config.height)
            , CA.width config.width
            ]
            { x = config.pinned p.x
            , y = y
            }
    in
    S.g [ SA.class "elm-charts__y-ticks" ] <| List.map toTick (toTicks p)



type alias Labels =
  { color : String
  , pinned : C.Axis -> Float
  , limits : List (Attribute C.Axis)
  , xOff : Float
  , yOff : Float
  , flip : Bool
  , amount : Int
  , anchor : Maybe IS.Anchor
  , generate : IS.TickType
  , fontSize : Maybe Int
  , uppercase : Bool
  , format : Maybe (Float -> String)
  , rotate : Float
  , grid : Bool
  }


{-| Produce a set of labels at "nice" numbers on the x-axis of your chart.
The example below illustrates the configuration:

    C.chart []
      [ C.xLabels
          [ CA.color "red"  -- Change color
          , CA.fontSize 12  -- Change font size
          , CA.uppercase    -- Make labels uppercase
          , CA.rotate 90    -- Rotate labels

          , CA.alignRight   -- Anchor labels to the right
          , CA.alignLeft    -- Anchor labels to the left

          , CA.moveUp 5     -- Move 5 SVG units up
          , CA.moveDown 5   -- Move 5 SVG units down
          , CA.moveLeft 5   -- Move 5 SVG units left
          , CA.moveRight 5  -- Move 5 SVG units right

          , CA.amount 15   -- Change amount of ticks
          , CA.flip        -- Flip to opposite direction
          , CA.noGrid      -- By default a grid line is added
                           -- for each label. This removes them.

          , CA.ints            -- Add ticks at "nice" ints
          , CA.times Time.utc  -- Add ticks at "nice" times

          , CA.format (\num -> String.fromFloat num ++ "°")
              -- Format the "nice" number

          , CA.pinned .max  -- Change what y position the labels are set at
                            -- .max is at the very top
                            -- .min is at the very bottom
                            -- CA.zero is the closest you can go to zero
                            -- (always 3) is at y = 3.
          , CA.limits
              [ CA.lowest 2 CA.exactly
              , CA.highest 8 CA.exactly
              ]
              -- Change the upper and lower limit of your labels range.
              -- The example will add labels between x = 2 and 8.
          ]
      ]

For more in depth and irregular customization, see `xLabel`.

-}
xLabels : List (Attribute Labels) -> Element item msg
xLabels edits =
  let toConfig p =
        Helpers.apply edits
          { color = "#808BAB"
          , limits = []
          , pinned = CA.zero
          , amount = 5
          , generate = IS.Floats
          , flip = False
          , anchor = Nothing
          , xOff = 0
          , yOff = 18
          , grid = True
          , format = Nothing
          , uppercase = False
          , rotate = 0
          , fontSize = Nothing
          }

      toTicks p config =
        List.foldl (\f x -> f x) p.x config.limits
          |> generateValues config.amount config.generate config.format

      toTickValues p config ts =
        if not config.grid then ts else
        { ts | xs = ts.xs ++ List.map .value (toTicks p config) }
  in
  LabelsElement toConfig toTickValues <| \p config ->
    let default = IS.defaultLabel
        toLabel item =
          IS.label p
            { default
            | xOff = config.xOff
            , yOff = if config.flip then -config.yOff + 10 else config.yOff
            , color = config.color
            , anchor = config.anchor
            , fontSize = config.fontSize
            , uppercase = config.uppercase
            , rotate = config.rotate
            }
            [ S.text item.label ]
            { x = item.value
            , y = config.pinned p.y
            }
    in
    S.g [ SA.class "elm-charts__x-labels" ] (List.map toLabel (toTicks p config))


{-| Produce a set of labels at "nice" numbers on the y-axis of your chart.
The styling options are the same as for `xLabels`.
-}
yLabels : List (Attribute Labels) -> Element item msg
yLabels edits =
  let toConfig p =
        Helpers.apply edits
          { color = "#808BAB"
          , limits = []
          , pinned = CA.zero
          , amount = 5
          , generate = IS.Floats
          , anchor = Nothing
          , flip = False
          , xOff = -10
          , yOff = 3
          , grid = True
          , format = Nothing
          , uppercase = False
          , fontSize = Nothing
          , rotate = 0
          }

      toTicks p config =
        List.foldl (\f y -> f y) p.y config.limits
          |> generateValues config.amount config.generate config.format

      toTickValues p config ts =
        if not config.grid then ts else
        { ts | ys = ts.ys ++ List.map .value (toTicks p config) }
  in
  LabelsElement toConfig toTickValues <| \p config ->
    let default = IS.defaultLabel
        toLabel item =
          IS.label p
            { default
            | xOff = if config.flip then -config.xOff else config.xOff
            , yOff = config.yOff
            , color = config.color
            , fontSize = config.fontSize
            , uppercase = config.uppercase
            , rotate = config.rotate
            , anchor =
                case config.anchor of
                  Nothing -> Just (if config.flip then IS.Start else IS.End)
                  Just anchor -> Just anchor
            }
            [ S.text item.label ]
            { x = config.pinned p.x
            , y = item.value
            }
    in
    S.g [ SA.class "elm-charts__y-labels" ] (List.map toLabel (toTicks p config))


{-| -}
type alias Label =
  { x : Float
  , y : Float
  , xOff : Float
  , yOff : Float
  , border : String
  , borderWidth : Float
  , fontSize : Maybe Int
  , color : String
  , anchor : Maybe IS.Anchor
  , rotate : Float
  , uppercase : Bool
  , flip : Bool
  , grid : Bool
  }


{-| Produce a single x label. This is typically for cases where you need
very custom labels and `xLabels` does not cut it. It is especially useful
in combination with the `generate` helper. An example use case:

    C.chart []
      [ -- Create labels for 10 "nice" integers on the x-axis
        -- and highlight the label at x = 0.
        C.generate 10 C.ints .x [] <| \plane int ->
          let color = if int == 0 then "red" else "gray" in
          [ C.xLabel
              [ CA.x (toFloat int), CA.color color ]
              [ S.text (String.fromInt int) ]
          ]
      ]

A full list of possible attributes:

    C.chart []
      [ C.xLabel
          [ CA.x 5  -- Set x coordinate
          , CA.y 8  -- Set y coordinate

          , CA.moveUp 5     -- Move 5 SVG units up
          , CA.moveDown 5   -- Move 5 SVG units down
          , CA.moveLeft 5   -- Move 5 SVG units left
          , CA.moveRight 5  -- Move 5 SVG units right

          , CA.border "white"   -- Set stroke color
          , CA.borderWidth 0.5  -- Set stroke width

          , CA.fontSize 12      -- Set font size
          , CA.color "red"      -- Set color

          , CA.alignRight   -- Anchor labels to the right
          , CA.alignLeft    -- Anchor labels to the left

          , CA.rotate 90    -- Rotate label 90 degrees
          , CA.uppercase    -- Make uppercase
          , CA.flip         -- Flip to opposite direction

          , CA.noGrid      -- By default a grid line is added
                           -- for each label. This removes it.
          ]
          [ S.text "hello!" ]
      ]

-}
xLabel : List (Attribute Label) -> List (S.Svg msg) -> Element data msg
xLabel edits inner =
  let toConfig p =
        Helpers.apply edits
          { x = CA.middle p.x
          , y = CA.zero p.y
          , xOff = 0
          , yOff = 20
          , border = "white"
          , borderWidth = 0.1
          , uppercase = False
          , fontSize = Nothing
          , color = "#808BAB"
          , anchor = Nothing
          , rotate = 0
          , flip = False
          , grid = True
          }

      toTickValues p config ts =
        if not config.grid then ts else
        { ts | xs = ts.xs ++ [ config.x ] }
  in
  LabelElement toConfig toTickValues <| \p config ->
    let string =
          if inner == []
          then [ S.text (String.fromFloat config.x) ]
          else inner
    in
    IS.label p
      { xOff = config.xOff
      , yOff = if config.flip then -config.yOff + 10 else config.yOff
      , border = config.border
      , borderWidth = config.borderWidth
      , fontSize = config.fontSize
      , uppercase = config.uppercase
      , color = config.color
      , anchor = config.anchor
      , rotate = config.rotate
      , attrs = []
      }
      string
      { x = config.x, y = config.y }


{-| Produce a single y label. This is typically for cases where you need
very custom labels and `yLabels` does not cut it. See `xLabel` for
usage and customization.

-}
yLabel : List (Attribute Label) -> List (S.Svg msg) -> Element data msg
yLabel edits inner =
  let toConfig p =
        Helpers.apply edits
          { x = CA.zero p.x
          , y = CA.middle p.y
          , xOff = -8
          , yOff = 3
          , border = "white"
          , borderWidth = 0.1
          , uppercase = False
          , fontSize = Nothing
          , color = "#808BAB"
          , anchor = Nothing
          , rotate = 0
          , flip = False
          , grid = True
          }

      toTickValues p config ts =
        if not config.grid then ts else
        { ts | ys = ts.ys ++ [ config.y ] }
  in
  LabelElement toConfig toTickValues <| \p config ->
    let string =
          if inner == []
          then [ S.text (String.fromFloat config.y) ]
          else inner
    in
    IS.label p
      { xOff = if config.flip then -config.xOff else config.xOff
      , yOff = config.yOff
      , border = config.border
      , borderWidth = config.borderWidth
      , fontSize = config.fontSize
      , uppercase = config.uppercase
      , color = config.color
      , anchor =
          case config.anchor of
            Nothing -> Just (if config.flip then IS.Start else IS.End)
            Just anchor -> Just anchor
      , rotate = config.rotate
      , attrs = []
      }
      string
      { x = config.x, y = config.y }



{-| -}
type alias Tick =
  { x : Float
  , y : Float
  , color : String
  , width : Float
  , length : Float
  , flip : Bool
  , grid : Bool
  }


{-| Produce a single x tick. This is typically for cases where you need
very custom ticks and `xTicks` does not cut it. It is especially useful
in combination with the `generate` helper. An example use case:

    C.chart []
      [ -- Create ticks for 10 "nice" integers on the x-axis
        -- and highlight the tick at x = 0.
        C.generate 10 C.ints .x [] <| \plane int ->
          let color = if int == 0 then "red" else "gray" in
          [ C.xTick [ CA.x (toFloat int), CA.color color ] ]
      ]


A full list of possible attributes:

    C.xTick
      [ CA.x 5  -- Set x coordinate
      , CA.y 8  -- Set y coordinate

      , CA.color "red" -- Change color
      , CA.height 8    -- Change height
      , CA.width 2     -- Change width
      , CA.amount 15   -- Change amount of ticks
      , CA.flip        -- Flip to opposite direction
      , CA.noGrid      -- By default a grid line is added
                       -- for each tick. This removes them.
      ]

-}
xTick : List (Attribute Tick) -> Element data msg
xTick edits =
  let toConfig p =
        Helpers.apply edits
          { x = CA.middle p.x
          , y = CA.zero p.y
          , length = 5
          , color = "rgb(210, 210, 210)"
          , width = 1
          , flip = False
          , grid = True
          }

      toTickValues p config ts =
        if not config.grid then ts else
        { ts | xs = ts.xs ++ [ config.x ] }
  in
  TickElement toConfig toTickValues <| \p config ->
    CS.xTick p
      [ CA.length (if config.flip then -config.length else config.length)
      , CA.color config.color
      , CA.width config.width
      ]
      { x = config.x, y = config.y }


{-| Produce a single y tick. This is typically for cases where you need
very custom ticks and `yTicks` does not cut it. See `xTick` for
usage and customization.

-}
yTick : List (Attribute Tick) -> Float -> Element data msg
yTick edits val =
  let toConfig p =
        Helpers.apply edits
          { x = CA.middle p.x
          , y = CA.zero p.y
          , length = 5
          , color = "rgb(210, 210, 210)"
          , width = 1
          , flip = False
          , grid = True
          }

      toTickValues p config ts =
        if not config.grid then ts else
        { ts | ys = ts.ys ++ [ config.y ] }
  in
  TickElement toConfig toTickValues <| \p config ->
    CS.yTick p
      [ CA.length (if config.flip then -config.length else config.length)
      , CA.color config.color
      , CA.width config.width
      ]
      { x = config.x, y = config.y }



type alias Grid =
    { color : String
    , width : Float
    , dotGrid : Bool
    , dashed : List Float
    }


{-| Add a grid to your chart.

    C.chart []
      [ C.grid []
      , C.xLabels []
      , C.yLabels []
      ]

Grid lines are added where labels or ticks are added.

Customizations:

    C.grid
      [ CA.color "blue"     -- Change color
      , CA.width 3          -- Change width
      , CA.dashed [ 5, 5 ]  -- Add dashing (only for line grids)
      , CA.dotGrid          -- Use dot grid instead of line grid
      ]
-}
grid : List (Attribute Grid) -> Element item msg
grid edits =
  let config =
        Helpers.apply edits
          { color = ""
          , width = 0
          , dotGrid = False
          , dashed = []
          }

      color =
        if String.isEmpty config.color then
          if config.dotGrid then Helpers.darkGray else Helpers.gray
        else
          config.color

      width =
        if config.width == 0 then
          if config.dotGrid then 0.5 else 1
        else
          config.width

      toXGrid vs p v =
        if List.member v vs.xAxis
        then Nothing else Just <|
          CS.line p [ CA.color color, CA.width width, CA.x1 v, CA.dashed config.dashed ]

      toYGrid vs p v =
        if List.member v vs.yAxis
        then Nothing else Just <|
          CS.line p [ CA.color color, CA.width width, CA.y1 v, CA.dashed config.dashed ]

      toDot vs p x y =
        if List.member x vs.xAxis || List.member y vs.yAxis
        then Nothing
        else Just <| CS.dot p .x .y [ CA.color color, CA.size width, CA.circle ] { x = x, y = y }
  in
  GridElement <| \p vs ->
    S.g [ SA.class "elm-charts__grid" ] <|
      if config.dotGrid then
        List.concatMap (\x -> List.filterMap (toDot vs p x) vs.ys) vs.xs
      else
        [ S.g [ SA.class "elm-charts__x-grid" ] (List.filterMap (toXGrid vs p) vs.xs)
        , S.g [ SA.class "elm-charts__y-grid" ] (List.filterMap (toYGrid vs p) vs.ys)
        ]



-- PROPERTIES


{-| A property of a bar, line, or scatter series.

-}
type alias Property data inter deco =
  P.Property data String inter deco


{-| Specify the configuration of a bar. The first argument will determine the height of
your bar. The second is a list of styling attributes. The example below illustrates what
styling options are available.

    C.chart []
      [ C.bars []
          [ C.bar .income
              [ CA.color "blue"      -- Change the color
              , CA.border "darkblue" -- Change the border color
              , CA.borderWidth 2     -- Change the border width
              , CA.opacity 0.7       -- Change the border opacity

              -- A bar can either be solid (default), striped, dotted, or gradient.
              , CA.striped
                  [ CA.width 2      -- Width of each stripe
                  , CA.spacing 3    -- Spacing bewteen each stripe
                  , CA.color "blue" -- Color of stripe
                  , CA.rotate 90    -- Angle of stripe
                  ]

              , CA.dotted []
                  -- Same configurations as `striped`

              , CA.gradient
                  [ "blue", "darkblue" ] -- List of colors in gradient

              , CA.roundTop 0.2    -- Round the top corners
              , CA.roundBottom 0.2 -- Round the bottom corners

              -- You can highlight a bar or a set of bars by adding a kind of "aura" to it.
              , CA.highlight 0.5          -- Determine the opacity of the aura
              , CA.highlightWidth 5       -- Determine the width of the aura
              , CA.highlightColor "blue"  -- Determine the color of the aura

              -- Add arbitrary SVG attributes to your bar
              , CA.attrs [ SA.strokeOpacity "0.5" ]
              ]
          ]
          [ { income = 10 }
          , { income = 12 }
          , { income = 18 }
          ]
      ]

-}
bar : (data -> Float) -> List (Attribute CS.Bar) -> Property data inter CS.Bar
bar y =
  P.property (y >> Just) []


{-| Same as `bar`, but allows for missing data.

    C.chart []
      [ C.bars []
          [ C.barMaybe .income [] ]
          [ { income = Just 10 }
          , { income = Nothing }
          , { income = Just 18 }
          ]
      ]

-}
barMaybe : (data -> Maybe Float) -> List (Attribute CS.Bar) -> Property data inter CS.Bar
barMaybe y =
  P.property y []


{-| Specify the configuration of a set of dots. The first argument will determine the y value of
your dots. The second is a list of styling attributes. The example below illustrates what styling
options are available.

    C.series .year
      [ C.scatter .income
          [ CA.size 10            -- Change size of dot
          , CA.color "blue"       -- Change color
          , CA.opacity 0.8        -- Change opacity
          , CA.border "lightblue" -- Change border color
          , CA.borderWidth 2      -- Change border width

          -- You can highlight a dot or a set of dots by adding a kind of "aura" to it.
          , CA.highlight 0.3          -- Determine the opacity of the aura
          , CA.highlightWidth 6       -- Determine the width of the aura
          , CA.highlightColor "blue"  -- Determine the color of the aura

          -- A dot is by default a circle, but you can change it to any
          -- of the shapes below.
          , CA.triangle
          , CA.square
          , CA.diamond
          , CA.plus
          , CA.cross
          ]
      ]
      [ { year = 2000, income = 40000 }
      , { year = 2010, income = 57000 }
      , { year = 2020, income = 62000 }
      ]

-}
scatter : (data -> Float) -> List (Attribute CS.Dot) -> Property data inter CS.Dot
scatter y =
  P.property (y >> Just) []


{-| Same as `scatter`, but allows for missing data.

    C.chart []
      [ C.series .year
          [ C.scatterMaybe .income [] ]
          [ { year = 2000, income = Just 40000 }
          , { year = 2010, income = Nothing }
          , { year = 2020, income = Just 62000 }
          ]
      ]

-}
scatterMaybe : (data -> Maybe Float) -> List (Attribute CS.Dot) -> Property data inter CS.Dot
scatterMaybe y =
  P.property y []


{-| Specify the configuration of a interpolated series (a line). The first argument will determine
the y value of your dots. The second is a list of attributes pertaining to your interpolation. The
third argument is a list of attributes pertaining to the dots of your series.

The example below illustrates what styling options are available.

    C.series .age
      [ C.interpolated .height
          [ -- The following attributes allow alternatives to the default
            -- linear interpolation.
            CA.monotone  -- Use a monotone interpolation (looks smooth)
          , CA.stepped   -- Use a stepped interpolation (looks like stairs)

          , CA.color "blue"
          , CA.width 2
          , CA.dashed [ 4, 4 ]

          -- The area beneath the curve is by default transparent, but you
          -- can change the opacity of it, or make it striped, dotted, or gradient.
          , CA.opacity 0.5

          , CA.striped
              [ CA.width 2      -- Width of each stripe
              , CA.spacing 3    -- Spacing bewteen each stripe
              , CA.color "blue" -- Color of stripe
              , CA.rotate 90    -- Angle of stripe
              ]

          , CA.dotted [] -- Same configurations as `striped`

          , CA.gradient [ "blue", "darkblue" ] -- List of colors in gradient

          -- Add arbitrary SVG attributes to your line
          , CA.attrs [ SA.id "my-chart" ]
          ]
          []
      ]
      [ { age = 0, height = 40 }
      , { age = 5, height = 80 }
      , { age = 10, height = 120 }
      , { age = 15, height = 180 }
      , { age = 20, height = 184 }
      ]

-}
interpolated : (data -> Float) -> List (Attribute CS.Interpolation) -> List (Attribute CS.Dot) -> Property data CS.Interpolation CS.Dot
interpolated y inter =
  P.property (y >> Just) ([ CA.linear ] ++ inter)


{-| Same as `interpolated`, but allows for missing data.

    C.chart []
      [ C.series .age
          [ C.interpolatedMaybe .height [] ]
          [ { age = 0, height = Just 40 }
          , { age = 5, height = Nothing }
          , { age = 10, height = Just 120 }
          , { age = 15, height = Just 180 }
          , { age = 20, height = Just 184 }
          ]
      ]

-}
interpolatedMaybe : (data -> Maybe Float) -> List (Attribute CS.Interpolation) -> List (Attribute CS.Dot) -> Property data CS.Interpolation CS.Dot
interpolatedMaybe y inter =
  P.property y ([ CA.linear ] ++ inter)


{-| Name a bar, scatter, or interpolated series. This name will show up
in the default tooltip, and you can use it to identify items from this series.

    C.chart []
      [ C.series .year
          [ C.scatter .income []
              |> C.named "Income"
          ]
          [ { year = 2000, income = 40000 }
          , { year = 2010, income = 48000 }
          , { year = 2020, income = 62000 }
          ]
      ]

-}
named : String -> Property data inter deco -> Property data inter deco
named name =
  P.meta name


{-| Change the style of your bars or dots based on the index of its data point
and the data point itself.

    C.chart []
      [ C.series .year
          [ C.scatter .income [ CA.opacity 0.6 ]
              |> C.variation (\index datum -> [ CA.size datum.people ])
          ]
          [ { year = 2000, income = 40000, people = 150 }
          , { year = 2010, income = 48000, people = 98 }
          , { year = 2020, income = 62000, people = 180 }
          ]
      ]

-}
variation : (Int -> data -> List (Attribute deco)) -> Property data inter deco -> Property data inter deco
variation func =
  P.variation <| \_ _ index _ datum -> func index datum


{-| Change the style of your bars or dots based on whether it is a member
of the group of products which you list. A such group of products can be
attrained through events like `Chart.Events.onMouseMove` or similar.

    C.chart
      [ CE.onMouseMove OnHover (CE.getNearest CE.dot) ]
      [ C.series .year
          [ C.scatter .income [ CA.opacity 0.6 ]
              |> C.amongst model.hovering (\datum -> [ CA.highlight 0.5 ])
          ]
          [ { year = 2000, income = 40000, people = 150 }
          , { year = 2010, income = 48000, people = 98 }
          , { year = 2020, income = 62000, people = 180 }
          ]
      ]

-}
amongst : List (CE.Product config value data) -> (data -> List (Attribute deco)) -> Property data inter deco -> Property data inter deco
amongst inQuestion func =
  P.variation <| \p s i meta d ->
    let check product =
          if Item.getPropertyIndex product == p &&
             Item.getStackIndex product == s &&
             Item.getDataIndex product == i &&
             Item.getDatum product == d
          then func d else []
    in
    List.concatMap check inQuestion


{-| Stack a set of bar or line series.

    C.chart []
      [ C.bars []
          [ C.stacked
              [ C.bar .cats []
              , C.bar .dogs []
              ]
          ]
          [ { cats = 2, dogs = 4 }
          , { cats = 3, dogs = 2 }
          , { cats = 6, dogs = 1 }
          ]
      ]
-}
stacked : List (Property data inter deco) -> Property data inter deco
stacked =
  P.stacked



-- LABEL EXTRAS


{-| -}
type alias ItemLabel a =
  { xOff : Float
  , yOff : Float
  , border : String
  , borderWidth : Float
  , fontSize : Maybe Int
  , color : String
  , anchor : Maybe IS.Anchor
  , rotate : Float
  , uppercase : Bool
  , attrs : List (S.Attribute Never)
  , position : CS.Plane -> a -> CS.Point
  , format : Maybe (a -> String)
  }


defaultLabel : ItemLabel (CE.Item a)
defaultLabel =
  { xOff = IS.defaultLabel.xOff
  , yOff = IS.defaultLabel.yOff
  , border = IS.defaultLabel.border
  , borderWidth = IS.defaultLabel.borderWidth
  , fontSize = IS.defaultLabel.fontSize
  , color = IS.defaultLabel.color
  , anchor = IS.defaultLabel.anchor
  , rotate = IS.defaultLabel.rotate
  , uppercase = IS.defaultLabel.uppercase
  , attrs = IS.defaultLabel.attrs
  , position = CE.getBottom
  , format = Nothing
  }


toLabelFromItemLabel : ItemLabel (CE.Item a) -> CS.Label
toLabelFromItemLabel config =
  { xOff = config.xOff
  , yOff = config.yOff
  , color = config.color
  , border = config.border
  , borderWidth = config.borderWidth
  , anchor = config.anchor
  , fontSize = config.fontSize
  , uppercase = config.uppercase
  , rotate = config.rotate
  , attrs = config.attrs
  }


{-| Add labels by every bin.

    C.chart []
      [ C.bars [] [ C.bar .income [] ]
          [ { name = "Anna", income = 60 }
          , { name = "Karenina", income = 70 }
          , { name = "Jane", income = 80 }
          ]

      , C.binLabels .name [ CA.moveDown 15 ]
      ]

Attributes you can use:

    C.binLabels .name
      [ CA.moveUp 5     -- Move 5 SVG units up
      , CA.moveDown 5   -- Move 5 SVG units down
      , CA.moveLeft 5   -- Move 5 SVG units left
      , CA.moveRight 5  -- Move 5 SVG units right

      , CA.color "#333"
      , CA.border "white"
      , CA.borderWidth 1
      , CA.fontSize 12

      , CA.alignRight   -- Anchor labels to the right
      , CA.alignLeft    -- Anchor labels to the left

      , CA.rotate 90    -- Rotate label 90 degrees
      , CA.uppercase    -- Make uppercase

       -- Add arbitrary SVG attributes to your labels.
      , CA.attrs [ SA.class "my-bin-labels" ]

       -- Edit the position of the label
      , CA.position CE.getTop

       -- Given the entire bin item (not just the data)
       -- produce a string.
      , CA.format (\bin -> String.fromFloat (CE.getCommonality bin).start)
      ]

-}
binLabels : (data -> String) -> List (Attribute (ItemLabel (CE.Group (CE.Bin data) CE.Bar (Maybe Float) data))) -> Element data msg
binLabels toLabel edits =
  eachCustom (CE.collect CE.bin CE.bar) <| \p item ->
    let config =
          Helpers.apply edits defaultLabel

        text =
          case config.format of
            Just formatting -> formatting item
            Nothing -> toLabel (CE.getCommonality item).datum
    in
    [ svg <| \_ ->
        IS.label p (toLabelFromItemLabel config) [ S.text text ] (config.position p item)
    ]


{-| Add labels by every bar.

    C.chart []
      [ C.bars []
          [ C.bar .income [] ]
          [ { name = "Anna", income = 60 }
          , { name = "Karenina", income = 70 }
          , { name = "Jane", income = 80 }
          ]

      , C.barLabels [ CA.moveUp 6 ]
      ]

Attributes you can use:

    C.barLabels
      [ CA.moveUp 5     -- Move 5 SVG units up
      , CA.moveDown 5   -- Move 5 SVG units down
      , CA.moveLeft 5   -- Move 5 SVG units left
      , CA.moveRight 5  -- Move 5 SVG units right

      , CA.color "#333"
      , CA.border "white"
      , CA.borderWidth 1
      , CA.fontSize 12

      , CA.alignRight   -- Anchor labels to the right
      , CA.alignLeft    -- Anchor labels to the left

      , CA.rotate 90    -- Rotate label 90 degrees
      , CA.uppercase    -- Make uppercase

       -- Add arbitrary SVG attributes to your labels.
      , CA.attrs [ SA.class "my-bar-labels" ]

       -- Edit the position of the label
      , CA.position CE.getTop

       -- Change the text of the label
      , CA.format (\bar -> String.fromFloat (CE.getDependent bar))
      ]
-}
barLabels : List (Attribute (ItemLabel (CE.Product CE.Bar Float data))) -> Element data msg
barLabels edits =
  eachBar <| \p item ->
    let config =
          Helpers.apply edits { defaultLabel | position = CE.getTop }

        text =
          case config.format of
            Just formatting -> formatting item
            Nothing -> String.fromFloat (CE.getDependent item)
    in
    [ svg <| \_ ->
        IS.label p (toLabelFromItemLabel config) [ S.text text ] (config.position p item)
    ]


{-| Helper to add a label by a particular product.

    C.chart
      [ CE.onMouseMove OnHover (CE.getNearest CE.bar) ]
      [ C.bars []
          [ C.bar .income [] ]
          [ { name = "Anna", income = 60 }
          , { name = "Karenina", income = 70 }
          , { name = "Jane", income = 80 }
          ]

      , C.each model.hovering <| \_ bar ->
          [ C.productLabel [ CA.moveUp 6 ] bar ]
      ]

Attributes you can use:

    C.productLabel
      [ CA.moveUp 5     -- Move 5 SVG units up
      , CA.moveDown 5   -- Move 5 SVG units down
      , CA.moveLeft 5   -- Move 5 SVG units left
      , CA.moveRight 5  -- Move 5 SVG units right

      , CA.color "#333"
      , CA.border "white"
      , CA.borderWidth 1
      , CA.fontSize 12

      , CA.alignRight   -- Anchor labels to the right
      , CA.alignLeft    -- Anchor labels to the left

      , CA.rotate 90    -- Rotate label 90 degrees
      , CA.uppercase    -- Make uppercase

       -- Add arbitrary SVG attributes to your labels.
      , CA.attrs [ SA.class "my-bar-labels" ]

       -- Edit the position of the label
      , CA.position CE.getTop

       -- Change the text of the label
      , CA.format (\bar -> String.fromFloat (CE.getDependent bar))
      ]
      product

-}
productLabel : List (Attribute (ItemLabel (CE.Product config value data))) -> CE.Product config value data -> Element data msg
productLabel edits item =
  withPlane <| \p ->
    let config =
          Helpers.apply edits { defaultLabel | position = CE.getTop }

        text =
          case config.format of
            Just formatting -> formatting item
            Nothing -> String.fromFloat (Item.getDependentSafe item)
    in
    [ svg <| \_ ->
        IS.label p (toLabelFromItemLabel config) [ S.text text ] (config.position p item)
    ]



{-| Add labels by every bar.

    C.chart []
      [ C.series .age
          [ C.scatter .income [] ]
          [ { age = 34, income = 60 }
          , { age = 42, income = 70 }
          , { age = 48, income = 80 }
          ]

      , C.dotLabels CE.getCenter [ CA.moveUp 6 ]
      ]

Attributes you can use:

    C.dotLabels
      [ CA.moveUp 5     -- Move 5 SVG units up
      , CA.moveDown 5   -- Move 5 SVG units down
      , CA.moveLeft 5   -- Move 5 SVG units left
      , CA.moveRight 5  -- Move 5 SVG units right

      , CA.color "#333"
      , CA.border "white"
      , CA.borderWidth 1
      , CA.fontSize 12

      , CA.alignRight   -- Anchor labels to the right
      , CA.alignLeft    -- Anchor labels to the left

      , CA.rotate 90    -- Rotate label 90 degrees
      , CA.uppercase    -- Make uppercase

       -- Add arbitrary SVG attributes to your labels.
      , CA.attrs [ SA.class "my-dot-labels" ]

       -- Edit the position of the label
      , CA.position CE.getTop

       -- Change the text of the label
      , CA.format (\dot -> String.fromFloat (CE.getDependent dot))
      ]
-}
dotLabels : List (Attribute (ItemLabel (CE.Product CE.Dot Float data))) -> Element data msg
dotLabels edits =
  eachDot <| \p item ->
    let config =
          Helpers.apply edits { defaultLabel | position = CE.getCenter  }

        text =
          case config.format of
            Just formatting -> formatting item
            Nothing -> String.fromFloat (Item.getDependent item)
    in
    [ svg <| \_ ->
        IS.label p (toLabelFromItemLabel config) [ S.text text ] (config.position p item)
    ]



-- BARS


{-| -}
type alias Bars data =
  { spacing : Float
  , margin : Float
  , roundTop : Float
  , roundBottom : Float
  , grouped : Bool
  , grid : Bool
  , x1 : Maybe (data -> Float)
  , x2 : Maybe (data -> Float)
  }


{-| Add a bar series to your chart. Each `data` in your `List data` is a "bin". For
each "bin", whatever number of bars your have specified in the second argument will
show up, side-by-side.

    C.bars []
      [ C.bar .income []
      , C.bar .spending []
      ]
      [ { income = 10, spending = 2 }
      , { income = 12, spending = 6 }
      , { income = 18, spending = 16 }
      ]

The example above will thus produce three bins, each containing two bars. You can make
your bars show up overlapping instead of side-by-side by using the `CA.ungroup`
attribute:

    C.bars
      [ CA.ungroup ]
      [ C.bar .total []
      , C.bar .gross []
      , C.bar .net []
      ]
      [ { net = 10, gross = 20, total = 50 }
      , { net = 13, gross = 28, total = 63 }
      , { net = 16, gross = 21, total = 82 }
      ]

By default, the x value of each bin is set by a simple count. The first bin is set at
x = 1, the second at x = 2, and so on. If you'd like to control what the x values of
your bins are, e.g. you are making a histogram, you may use the `CA.x1` and `CA.x2`
attributes, as illustrated below.

    C.bars
      [ CA.x1 .score
      , CA.x2 (\datum -> datum.score + 20)
      ]
      [ C.bar .students [] ]
      [ { score = 0, students = 1 }
      , { score = 20, students = 10 }
      , { score = 40, students = 30 }
      , { score = 60, students = 20 }
      , { score = 80, students = 1 }
      ]

In this case, you actually only need to specify either `x1` or `x2` because the library
estimates the unknown x value based on the size of the previous or next bin. However, it comes in
handy to specify both when you have bins of irregular sizes.

The rest of the configuration options concern styling:

    C.bars
      [ CA.spacing 0.1      -- The spacing _between_ the bars in each bin relative to the full length (1).
      , CA.margin 0.2       -- The spacing _around_ the bars in each bin relative to the full length (1).
      , CA.roundTop 0.2     -- The rounding of your bars top corners. It gets weird after around 0.5.
      , CA.roundBottom 0.2  -- The rounding of your bars top corners. It gets weird after around 0.5.
      , CA.noGrid           -- Grid lines are by default added at the bin limits. This removes them.
      ]
      [ C.bar .income []
      , C.bar .spending []
      ]
      [ { income = 10, spending = 2 }
      , { income = 12, spending = 6 }
      , { income = 18, spending = 16 }
      ]
-}
bars : List (Attribute (Bars data)) -> List (Property data () CS.Bar) -> List data -> Element data msg
bars edits properties data =
  barsMap identity edits properties data


{-| This is just like `bars`, but it maps your `data`. This is useful if you have
several kinds of data types present in your chart.

    type Datum
      = Money  { year : Float, income : Float }
      | People { year : Float, people : Float }

    view : Html msg
    view =
      C.chart []
        [ C.barsMap Money
            [ CA.x1 .year ]
            [ C.bar .income [] ]
            [ { year = 2000, income = 200 }
            , { year = 2010, income = 300 }
            , { year = 2020, income = 500 }
            ]

        , C.barsMap People
            [ CA.x1 .year ]
            [ C.bar .people [] ]
            [ { year = 2000, people = 21 }
            , { year = 2010, people = 65 }
            , { year = 2020, people = 93 }
            ]
        ]

-}
barsMap : (data -> a) -> List (Attribute (Bars data)) -> List (Property data () CS.Bar) -> List data -> Element a msg
barsMap mapData edits properties data =
  Indexed <| \index ->
    let barsConfig =
          Helpers.apply edits Produce.defaultBars

        items =
          Produce.toBarSeries index edits properties data

        generalized =
          List.concatMap Group.getGenerals items
            |> List.map (Item.map mapData)

        bins =
          CE.group CE.bin generalized

        legends_ =
          Legend.toBarLegends index edits properties

        toTicks plane acc =
          { acc | xs = acc.xs ++
              if barsConfig.grid then
                List.concatMap (CE.getLimits >> \pos -> [ pos.x1, pos.x2 ]) bins
              else
                []
          }

        toLimits =
          List.map Item.getLimits bins
    in
    ( BarsElement toLimits generalized legends_ toTicks <| \plane ->
        S.g [ SA.class "elm-charts__bar-series" ] (List.map (Item.toSvg plane) items)
          |> S.map never
    , index + List.length (List.concatMap P.toConfigs properties)
    )



-- SERIES


{-| Add a scatter or line series to your chart. Each `data` in your `List data` will result in one "dot".
The first argument of `series` determines the x value of each dot. The y value and all styling configuration
is determined by the list of `interpolated` or `scatter` properties defined in the second argument.

    C.series .age
      [ C.interpolated .height [] []
      , C.interpolated .weight [] []
      ]
      [ { age = 0, height = 40, weight = 4 }
      , { age = 5, height = 80, weight = 24 }
      , { age = 10, height = 120, weight = 36 }
      , { age = 15, height = 180, weight = 54 }
      , { age = 20, height = 184, weight = 60 }
      ]

See `interpolated` and `scatter` for styling options.

-}
series : (data -> Float) -> List (Property data CS.Interpolation CS.Dot) -> List data -> Element data msg
series toX properties data =
  seriesMap identity toX properties data


{-| This is just like `series`, but it maps your `data`. This is useful if you have
several kinds of data types present in your chart.

    type Datum
      = Height { age : Float, height : Float }
      | Weight { age : Float, weight : Float }

    view : Html msg
    view =
      C.chart []
        [ C.seriesMap Height .age
            [ C.interpolated .height [] ]
            [ { age = 0, height = 40 }
            , { age = 5, height = 80 }
            , { age = 10, height = 120 }
            , { age = 15, height = 180 }
            ]

        , C.seriesMap Weight .age
            [ C.interpolated .weight [] ]
            [ { age = 0, weight = 4 }
            , { age = 5, weight = 24 }
            , { age = 10, weight = 36 }
            , { age = 15, weight = 54 }
            ]
        ]

-}
seriesMap : (data -> a) -> (data -> Float) -> List (Property data CS.Interpolation CS.Dot) -> List data -> Element a msg
seriesMap mapData toX properties data =
  Indexed <| \index ->
    let items =
          Produce.toDotSeries index toX properties data

        generalized =
          List.concatMap Group.getGenerals items
            |> List.map (Item.map mapData)

        legends_ =
          Legend.toDotLegends index properties

        toLimits =
          List.map Item.getLimits items
    in
    ( SeriesElement toLimits generalized legends_ <| \p ->
        S.g [ SA.class "elm-charts__dot-series" ] (List.map (Item.toSvg p) items)
          |> S.map never
    , index + List.length (List.concatMap P.toConfigs properties)
    )



-- OTHER


{-| Using the information about your coordinate system, add a list
of elements.

-}
withPlane : (C.Plane -> List (Element data msg)) -> Element data msg
withPlane func =
  SubElements <| \p is -> func p


{-| Given all your bins, add a list of elements.
Use helpers in `Chart.Events` to interact with bins.

-}
withBins : (C.Plane -> List (CE.Group (CE.Bin data) CE.Any (Maybe Float) data) -> List (Element data msg)) -> Element data msg
withBins func =
  SubElements <| \p is -> func p (CE.group CE.bin is)


{-| Given all your stacks, add a list of elements.
Use helpers in `Chart.Events` to interact with stacks.

-}
withStacks : (C.Plane -> List (CE.Group (CE.Stack data) CE.Any (Maybe Float) data) -> List (Element data msg)) -> Element data msg
withStacks func =
  SubElements <| \p is -> func p (CE.group CE.stack is)


{-| Given all your bars, add a list of elements.
Use helpers in `Chart.Events` to interact with bars.

-}
withBars : (C.Plane -> List (CE.Product CE.Bar (Maybe Float) data) -> List (Element data msg)) -> Element data msg
withBars func =
  SubElements <| \p is -> func p (CE.group CE.bar is)


{-| Given all your dots, add a list of elements.
Use helpers in `Chart.Events` to interact with dots.

-}
withDots : (C.Plane -> List (CE.Product CE.Dot (Maybe Float) data) -> List (Element data msg)) -> Element data msg
withDots func =
  SubElements <| \p is -> func p (CE.group CE.dot is)


{-| Given all your products, add a list of elements.
Use helpers in `Chart.Events` to interact with products.

-}
withProducts : (C.Plane -> List (CE.Product CE.Any (Maybe Float) data) -> List (Element data msg)) -> Element data msg
withProducts func =
  SubElements <| \p is -> func p is


{-| Add elements for each item of whatever list in the first argument.

    C.chart
      [ CE.onMouseMove OnHover (CE.getNearest CE.product) ]
      [ C.series .year
          [ C.scatter .income [] ]
          [ { year = 2000, income = 40000 }
          , { year = 2010, income = 56000 }
          , { year = 2020, income = 62000 }
          ]

      , C.each model.hovering <| \plane product ->
          [ C.tooltip product [] [] [] ]
      ]

-}
each : List a -> (C.Plane -> a -> List (Element data msg)) -> Element data msg
each items func =
  SubElements <| \p _ -> List.concatMap (func p) items


{-| Add elements for each bin.

    C.chart []
      [ C.bars []
          [ C.bar .income []
          , C.bar .spending []
          ]
          [ { country = "Denmark", income = 40000, spending = 10000 }
          , { country = "Sweden", income = 56000, spending = 12000 }
          , { country = "Norway", income = 62000, spending = 18000 }
          ]

      , C.eachBin <| \plane bin ->
          let common = CE.getCommonality bin in
          [ C.label [] [ S.text common.datum.country ] (CE.getBottom plane bin) ]
      ]

Use the functions in `Chart.Events` to access information about your bins.

-}
eachBin : (C.Plane -> CE.Group (CE.Bin data) CE.Any Float data -> List (Element data msg)) -> Element data msg
eachBin func =
  SubElements <| \p is -> List.concatMap (func p) (CE.group (CE.collect CE.bin <| CE.keep CE.realValues CE.product) is)


{-| Add elements for each stack.

    C.chart []
      [ C.bars []
          [ C.stacked
              [ C.bar .income []
              , C.bar .savings []
              ]
          ]
          [ { income = 40000, savings = 10000 }
          , { income = 56000, savings = 12000 }
          , { income = 62000, savings = 18000 }
          ]

      , C.eachStack <| \plane stack ->
          let total = List.sum (List.map CE.getDependent (CE.getProducts stack)) in
          [ C.label [] [ S.text (String.fromFloat total) ] (CE.getTop plane stack) ]
      ]

Use the functions in `Chart.Events` to access information about your stacks.

-}
eachStack : (C.Plane -> CE.Group (CE.Stack data) CE.Any Float data -> List (Element data msg)) -> Element data msg
eachStack func =
  SubElements <| \p is -> List.concatMap (func p) (CE.group (CE.collect CE.stack <| CE.keep CE.realValues CE.product) is)


{-| Add elements for each bar.

    C.chart []
      [ C.bars []
          [ C.bar .income []
          , C.bar .spending []
          ]
          [ { income = 40000, spending = 10000 }
          , { income = 56000, spending = 12000 }
          , { income = 62000, spending = 18000 }
          ]

      , C.eachBar <| \plane bar ->
          let yValue = CE.getDependent bar in
          [ C.label [] [ S.text (String.fromFloat yValue) ] (CE.getTop plane bar) ]
      ]

Use the functions in `Chart.Events` to access information about your bars.

-}
eachBar : (C.Plane -> CE.Product CE.Bar Float data -> List (Element data msg)) -> Element data msg
eachBar func =
  SubElements <| \p is -> List.concatMap (func p) (CE.group (CE.keep CE.realValues CE.bar) is)


{-| Add elements for each dot.

    C.chart []
      [ C.series []
          [ C.scatter .income []
          , C.scatter .spending []
          ]
          [ { income = 40000, spending = 10000 }
          , { income = 56000, spending = 12000 }
          , { income = 62000, spending = 18000 }
          ]

      , C.eachBar <| \plane bar ->
          let yValue = CE.getDependent bar in
          [ C.label [] [ S.text (String.fromFloat yValue) ] (CE.getTop plane bar) ]
      ]

Use the functions in `Chart.Events` to access information about your dots.

-}
eachDot : (C.Plane -> CE.Product CE.Dot Float data -> List (Element data msg)) -> Element data msg
eachDot func =
  SubElements <| \p is -> List.concatMap (func p) (CE.group (CE.keep CE.realValues CE.dot) is)


{-| Add elements for each product. Works like `eachBar` and `eachDot`, but includes both
bars and dots.

Use the functions in `Chart.Events` to access information about your products.

-}
eachProduct : (C.Plane -> CE.Product CE.Any Float data -> List (Element data msg)) -> Element data msg
eachProduct func =
  SubElements <| \p is -> List.concatMap (func p) (CE.group (CE.keep CE.realValues CE.product) is)


{-| Filter and group products in any way you'd like and add elements for each of them.

    C.chart []
      [ C.eachCustom (CE.named "cats") <| \plane product ->
          [ C.label [] [ S.text "hello" ] (CE.getTop plane product) ]
      ]

The above example adds a label for each product of the series named "cats".

Use the functions in `Chart.Events` to access information about your items.

-}
eachCustom : CE.Grouping (CE.Product CE.Any (Maybe Float) data) a -> (C.Plane -> a -> List (Element data msg)) -> Element data msg
eachCustom grouping func =
  SubElements <| \p items ->
    let processed = CE.group grouping items in
    List.concatMap (func p) processed


{-| Add legends to your chart.

    C.chart []
      [ C.series .x
          [ C.line .y [] []
              |> C.named "cats"
          , C.line .y [] []
              |> C.named "dogs"
          ]

      , C.legendsAt .min .max
          [ CA.column       -- Appear as column instead of row
          , CA.alignRight   -- Anchor legends to the right
          , CA.alignLeft    -- Anchor legends to the left

          , CA.moveUp 5     -- Move 5px up
          , CA.moveDown 5   -- Move 5px down
          , CA.moveLeft 5   -- Move 5px left
          , CA.moveRight 5  -- Move 5px right

          , CA.spacing 20         -- Spacing between legends
          , CA.background "beige" -- Color background
          , CA.border "gray"      -- Add border
          , CA.borderWidth 1      -- Set border width

            -- Add arbitrary HTML attributes. Convinient for extra styling.
          , CA.htmlAttrs [ HA.class "my-legend" ]
          ]
          [ CA.width 30    -- Change width of legend window
          , CA.height 30   -- Change height of legend window
          , CA.fontSize 12 -- Change font size
          , CA.color "red" -- Change font color
          , CA.spacing 12  -- Change spacing between window and title

          , CA.htmlAttrs [ HA.class "my-legends" ] -- Add arbitrary HTML attributes.
          ]
      ]
-}
legendsAt : (C.Axis -> Float) -> (C.Axis -> Float) -> List (Attribute (CS.Legends msg)) -> List (Attribute (CS.Legend msg)) -> Element data msg
legendsAt toX toY attrs children =
  HtmlElement <| \p legends_ ->
    let viewLegend legend =
          case legend of
            Legend.BarLegend name barAttrs -> CS.barLegend (CA.title name :: children) barAttrs
            Legend.LineLegend name interAttrs dotAttrs -> CS.lineLegend (CA.title name :: children) interAttrs dotAttrs
    in
    CS.legendsAt p (toX p.x) (toY p.y) attrs (List.map viewLegend legends_)


{-| Generate "nice" numbers. Useful in combination with `xLabel`, `yLabel`, `xTick`, and `yTick`.

    C.chart []
      [ C.generate 10 C.ints .x [ CA.lowest -5 CA.exactly, CA.highest 15 CA.exactly ] <| \plane int ->
          [ C.xTick [ CA.x (toFloat int) ]
          , C.xLabel [ CA.x (toFloat int) ] [ S.text (String.fromInt int) ]
          ]
      ]

The example above generates 10 ints on the x axis between x = -5 and x = 15. For each of those
ints, it adds a tick and a label.

-}
generate : Int -> CS.Generator a -> (C.Plane -> C.Axis) -> List (Attribute C.Axis) -> (C.Plane -> a -> List (Element data msg)) -> Element data msg
generate num gen limit attrs func =
  SubElements <| \p _ ->
    let items = CS.generate num gen (List.foldl (\f x -> f x) (limit p) attrs) in
    List.concatMap (func p) items


{-| Generate "nice" floats.
-}
floats : CS.Generator Float
floats =
  CS.floats


{-| Generate "nice" ints.
-}
ints : CS.Generator Int
ints =
  CS.ints


{-| Generate "nice" times.

See the docs in [terezka/intervals](https://package.elm-lang.org/packages/terezka/intervals/2.0.0/Intervals#Time)
for more info about the properties of `Time`!

-}
times : Time.Zone -> CS.Generator I.Time
times =
  CS.times


{-| Add a label, such as a chart title or other note, at a specific coordinate.

    C.chart []
      [ C.label [] [ S.text "Data from Fruits.com" ] { x = 5, y = 10 } ]

The example above adds your label at coordinates x = y and y = 10.

Other attributes you can use:

    C.labelAt
      [ CA.moveUp 5     -- Move 5 SVG units up
      , CA.moveDown 5   -- Move 5 SVG units down
      , CA.moveLeft 5   -- Move 5 SVG units left
      , CA.moveRight 5  -- Move 5 SVG units right

      , CA.color "#333"
      , CA.border "white"
      , CA.borderWidth 1
      , CA.fontSize 12

      , CA.alignRight   -- Anchor labels to the right
      , CA.alignLeft    -- Anchor labels to the left

      , CA.rotate 90    -- Rotate label 90 degrees
      , CA.uppercase    -- Make uppercase

       -- Add arbitrary SVG attributes to your labels.
      , CA.attrs [ SA.class "my-label" ]
      ]
      [ S.text "Data from Fruits.com" ]
      { x = 5, y = 10 }

-}
label : List (Attribute CS.Label) -> List (S.Svg msg) -> C.Point -> Element data msg
label attrs inner point =
  SvgElement <| \p -> CS.label p attrs inner point


{-| Add a label, such as a chart title or other note, at a position relative to your axes.

    C.chart []
      [ C.labelAt (CA.percent 20) (CA.percent 90) [] [ S.text "Data from Fruits.com" ] ]

The example above adds your label at 20% the length of your range and 90% of your domain.

Other attributes you can use:

    C.labelAt (CA.percent 20) (CA.percent 90)
      [ CA.moveUp 5     -- Move 5 SVG units up
      , CA.moveDown 5   -- Move 5 SVG units down
      , CA.moveLeft 5   -- Move 5 SVG units left
      , CA.moveRight 5  -- Move 5 SVG units right

      , CA.color "#333"
      , CA.border "white"
      , CA.borderWidth 1
      , CA.fontSize 12

      , CA.alignRight   -- Anchor labels to the right
      , CA.alignLeft    -- Anchor labels to the left

      , CA.rotate 90    -- Rotate label 90 degrees
      , CA.uppercase    -- Make uppercase

       -- Add arbitrary SVG attributes to your labels.
      , CA.attrs [ SA.class "my-label" ]
      ]
      [ S.text "Data from Fruits.com" ]

-}
labelAt : (C.Axis -> Float) -> (C.Axis -> Float) -> List (Attribute CS.Label) -> List (S.Svg msg) -> Element data msg
labelAt toX toY attrs inner =
  SvgElement <| \p -> CS.label p attrs inner { x = toX p.x, y = toY p.y }


{-| Add a line.

    C.chart []
      [ C.line
          [ CA.x1 2 -- Set x1
          , CA.x2 8 -- Set x2
          , CA.y1 3 -- Set y1
          , CA.y2 7 -- Set y2

            -- Instead of specifying x2 and y2
            -- you can use `x2Svg` and `y2Svg`
            -- to specify the end coordinate in
            -- terms of SVG units.
            --
            -- Useful if making little label pointers.
            -- This makes a from ( x1, y1 ) to the point
            -- ( x1 + 15 SVG units, y1 + 30 SVG units )
          , CA.x2Svg 15
          , CA.y2Svg 30

          , CA.break            -- "break" line, so it it has a 90° angle
          , CA.tickLength       -- Add "ticks" at the ends of the line
          , CA.tickDirection    -- The angle of the ticks

          , CA.color "red"      -- Change color
          , CA.width 2          -- Change width
          , CA.opacity 0.8      -- Change opacity
          , CA.dashed [ 5, 5 ]  -- Add dashing

            -- Add arbitrary SVG attributes.
          , CA.attrs [ SA.id "my-line" ]
          ]
      ]

-}
line : List (Attribute CS.Line) -> Element data msg
line attrs =
  SvgElement <| \p -> CS.line p attrs


{-| Add a rectangle.

    C.chart []
      [ C.rect
          [ CA.x1 2 -- Set x1
          , CA.x2 8 -- Set x2
          , CA.y1 3 -- Set y1
          , CA.y2 7 -- Set y2

          , CA.color "#aaa"     -- Change fill color
          , CA.opacity 0.8      -- Change fill opacity
          , CA.border "#333"    -- Change border color
          , CA.borderWidth 2    -- Change border width

            -- Add arbitrary SVG attributes.
          , CA.attrs [ SA.id "my-rect" ]
          ]
      ]

-}
rect : List (Attribute CS.Rect) -> Element data msg
rect attrs =
  SvgElement <| \p -> CS.rect p attrs


{-| Add arbitrary SVG. See `Chart.Svg` for handy SVG helpers.

-}
svg : (C.Plane -> S.Svg msg) -> Element data msg
svg func =
  SvgElement <| \p -> func p


{-| Add arbitrary HTML.

-}
html : (C.Plane -> H.Html msg) -> Element data msg
html func =
  HtmlElement <| \p _ -> func p


{-| Add arbitrary SVG at a specific location. See `Chart.Svg` for handy SVG helpers.

    C.chart []
      [ C.svgAt .min .max 10 20 [ .. ]
          -- Add .. at x = the minumum value of your range (x-axis) + 12 SVG units
          -- and y = the maximum value of your domain (y-axis) + 20 SVG units
      ]

-}
svgAt : (C.Axis -> Float) -> (C.Axis -> Float) -> Float -> Float -> List (S.Svg msg) -> Element data msg
svgAt toX toY xOff yOff view =
  SvgElement <| \p ->
    S.g [ CS.position p 0 (toX p.x) (toY p.y) xOff yOff ] view


{-| Add arbitrary HTML at a specific location.

-}
htmlAt : (C.Axis -> Float) -> (C.Axis -> Float) -> Float -> Float -> List (H.Attribute msg) -> List (H.Html msg) -> Element data msg
htmlAt toX toY xOff yOff att view =
  HtmlElement <| \p _ ->
    CS.positionHtml p (toX p.x) (toY p.y) xOff yOff att view


{-| No element.
-}
none : Element data msg
none =
  HtmlElement <| \_ _ -> H.text ""



-- DATA HELPERS


{-| Gather data points into bins. Arguments:

1. The desired bin width.
2. The function to access the binned quality on the data
3. The list of data.


    C.binned 10 .score
      [ Result "Anna" 43
      , Result "Maya" 65
      , Result "Joan" 69
      , Result "Tina" 98
      ]
      == [ { bin = 40, data = [ Result "Anna" 43 ] }
         , { bin = 60, data = [ Result "Maya" 65, Result "Joan" 69 ] }
         , { bin = 90, data = [ Result "Tina" 98 ] }
         ]

    type alias Result = { name : String, score : Float }

-}
binned : Float -> (data -> Float) -> List data -> List { bin : Float, data : List data }
binned binWidth func data =
  let fold datum =
        Dict.update (toBin datum) (updateDict datum)

      updateDict datum maybePrev =
        case maybePrev of
          Just prev -> Just (datum :: prev)
          Nothing -> Just [ datum ]

      toBin datum =
        floor (func datum / binWidth)
  in
  List.foldr fold Dict.empty data
    |> Dict.toList
    |> List.map (\( bin, ds ) -> { bin = toFloat bin * binWidth, data = ds })



-- HELPERS



type alias TickValue =
  { value : Float
  , label : String
  }


generateValues : Int -> IS.TickType -> Maybe (Float -> String) -> C.Axis -> List TickValue
generateValues amount tick maybeFormat axis =
  let toTickValues toValue toString =
        List.map <| \i ->
            { value = toValue i
            , label =
                case maybeFormat of
                  Just format -> format (toValue i)
                  Nothing -> toString i
            }
  in
  case tick of
    IS.Floats ->
      toTickValues identity String.fromFloat
        (CS.generate amount CS.floats axis)

    IS.Ints ->
      toTickValues toFloat String.fromInt
        (CS.generate amount CS.ints axis)

    IS.Times zone ->
      toTickValues (toFloat << Time.posixToMillis << .timestamp) (CS.formatTime zone)
        (CS.generate amount (CS.times zone) axis)

<|MERGE_RESOLUTION|>--- conflicted
+++ resolved
@@ -74,14 +74,6 @@
     import Chart.Events as CE
 
 
-<<<<<<< HEAD
-## Visual examples and documentation
-
-For additional examples and documentation of features, please check out [elm-charts.org](https://www.elm-charts.org/documentation).
-
-
-=======
->>>>>>> c9c0c417
 # The frame
 @docs chart
 @docs Element
